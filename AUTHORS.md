--- conflicted
+++ resolved
@@ -13,11 +13,6 @@
 
 ### pyMOR 2023.2
 
-<<<<<<< HEAD
-* Art Pelling, a.pelling@tu-berlin.de
-  * refactoring of randomized linear algebra module
-  * RandomizedRangeFinder class
-=======
 * Steffen Müller, @steff-mueller
   * tutorial for port-Hamiltonian systems
   * interface for dense solvers of positive Riccati equations and dense positive-real Gramians
@@ -30,7 +25,6 @@
 * Art Pelling, @artpelling
   * matrix-free implementation of circulant, Hankel and Toeplitz operators
   * computation of an LTIModel's forced response
->>>>>>> 11ffc373
 
 ### pyMOR 2023.1
 
